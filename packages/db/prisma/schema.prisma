generator client {
  provider      = "prisma-client-js"
  output        = "../generated/client"
  binaryTargets = ["native", "rhel-openssl-3.0.x", "linux-musl-openssl-3.0.x"]
}

datasource db {
  provider  = "postgresql"
  url       = env("DATABASE_URL")
  directUrl = env("DIRECT_URL")
}

model User {
  id                    String                  @id
  name                  String
  email                 String                  @unique
  emailVerified         Boolean
  image                 String?
  createdAt             DateTime
  updatedAt             DateTime
  tasks                 Task[]
  accounts              Account[]
  sessions              Session[]
  CodebaseUnderstanding CodebaseUnderstanding[]
  memories              Memory[]
  userSettings          UserSettings?

  @@map("user")
}

model Session {
  id        String   @id
  expiresAt DateTime
  token     String   @unique
  createdAt DateTime
  updatedAt DateTime
  ipAddress String?
  userAgent String?
  userId    String
  user      User     @relation(fields: [userId], references: [id], onDelete: Cascade)

  @@map("session")
}

model Account {
  id                    String    @id
  accountId             String
  providerId            String
  userId                String
  accessToken           String?
  refreshToken          String?
  idToken               String?
  accessTokenExpiresAt  DateTime?
  refreshTokenExpiresAt DateTime?
  scope                 String?
  password              String?
  createdAt             DateTime
  updatedAt             DateTime
  githubInstallationId  String?
  githubAppConnected    Boolean   @default(false)
  user                  User      @relation(fields: [userId], references: [id], onDelete: Cascade)

  @@map("account")
}

model Verification {
  id         String    @id
  identifier String
  value      String
  expiresAt  DateTime
  createdAt  DateTime?
  updatedAt  DateTime?

  @@map("verification")
}

model Task {
  id     String     @id @default(nanoid())
  title  String
  status TaskStatus @default(INITIALIZING)

  // Repo full name "owner/repo"
  repoFullName String
  // Repo URL "https://github.com/owner/repo"
  repoUrl      String

  // User's selected LLM model for this task - updated on each user message
  // Used for context-aware operations (commits, PR generation, etc.)
  mainModel           String?
  workspacePath       String?
  initStatus          InitStatus        @default(INACTIVE)
  scheduledCleanupAt  DateTime?
  initializationError String?
  workspaceCleanedUp  Boolean           @default(false)
  createdAt           DateTime          @default(now())
  updatedAt           DateTime          @updatedAt
  userId              String
  baseBranch          String
  baseCommitSha       String
  shadowBranch        String
  pullRequestNumber   Int?
  githubIssueId       String?
  messages            ChatMessage[]         @relation("TaskMessages")
  user                User              @relation(fields: [userId], references: [id], onDelete: Cascade)
  sessions            TaskSession[]
  commands            TerminalCommand[]
  todos               Todo[]
<<<<<<< HEAD
  memories            Memory[]
=======
  stackedTaskCreationMessages ChatMessage[]     @relation("StackedTask")
>>>>>>> 7bc06516

  codebaseUnderstandingId String?
  codebaseUnderstanding   CodebaseUnderstanding? @relation(fields: [codebaseUnderstandingId], references: [id])
}

model RepositoryIndex {
  id            String   @id @default(cuid())
  repoFullName  String   @unique
  lastIndexedAt DateTime @default(now())
  lastCommitSha String?
  createdAt     DateTime @default(now())
  updatedAt     DateTime @updatedAt

  @@index([repoFullName])
  @@map("repository_index")
}

model Todo {
  id        String     @default(cuid())
  content   String
  status    TodoStatus @default(PENDING)
  sequence  Int
  createdAt DateTime   @default(now())
  updatedAt DateTime   @updatedAt
  taskId    String
  task      Task       @relation(fields: [taskId], references: [id], onDelete: Cascade)

  @@id([taskId, id])
  @@index([taskId, sequence])
  @@index([taskId, status])
}

model ChatMessage {
  id                  String               @id @default(cuid())
  content             String
  role                MessageRole
  llmModel            String
  metadata            Json?
  sequence            Int
  promptTokens        Int?
  completionTokens    Int?
  totalTokens         Int?
  finishReason        String?
  createdAt           DateTime             @default(now())
  editedAt            DateTime?
  taskId              String
  task                Task                 @relation("TaskMessages", fields: [taskId], references: [id], onDelete: Cascade)
  pullRequestSnapshot PullRequestSnapshot?
  stackedTaskId       String?
  stackedTask         Task?                @relation("StackedTask", fields: [stackedTaskId], references: [id], onDelete: SetNull)

  @@index([taskId, sequence])
  @@index([taskId, role, sequence])
  @@index([llmModel, createdAt])
}

model TerminalCommand {
  id           String    @id @default(cuid())
  command      String
  output       String?
  exitCode     Int?
  workingDir   String?
  isBackground Boolean   @default(false)
  createdAt    DateTime  @default(now())
  completedAt  DateTime?
  taskId       String
  task         Task      @relation(fields: [taskId], references: [id], onDelete: Cascade)

  @@index([taskId, createdAt])
}

model TaskSession {
  id           String    @id @default(cuid())
  podName      String?
  podNamespace String?
  isActive     Boolean   @default(true)
  connectionId String?
  createdAt    DateTime  @default(now())
  endedAt      DateTime?
  taskId       String
  task         Task      @relation(fields: [taskId], references: [id], onDelete: Cascade)

  @@index([taskId, isActive])
}

model CodebaseUnderstanding {
  id           String   @id @default(nanoid())
  repoFullName String   @unique
  repoUrl      String
  content      Json
  createdAt    DateTime @default(now())
  updatedAt    DateTime @updatedAt

  userId String
  user   User   @relation(fields: [userId], references: [id], onDelete: Cascade)
  tasks  Task[]

  @@index([repoFullName])
}

model Memory {
  id       String         @id @default(cuid())
  content  String
  category MemoryCategory

  // Repository-specific memories only
  repoFullName String
  repoUrl      String

  // User and task context
  userId String
  taskId String

  createdAt DateTime @default(now())
  updatedAt DateTime @updatedAt

  user User @relation(fields: [userId], references: [id], onDelete: Cascade)
  task Task @relation(fields: [taskId], references: [id], onDelete: Cascade)

  @@index([userId, repoFullName])
  @@index([taskId])
  @@index([category])
}

model PullRequestSnapshot {
  id String @id @default(cuid())

  status      PullRequestStatus
  title       String
  description String

  filesChanged Int
  linesAdded   Int
  linesRemoved Int
  commitSha    String

  createdAt DateTime @default(now())

  messageId String      @unique
  message   ChatMessage @relation(fields: [messageId], references: [id], onDelete: Cascade)

  @@map("pull_request_snapshot")
}

enum TaskStatus {
  STOPPED
  INITIALIZING
  ARCHIVED
  RUNNING
  COMPLETED
  FAILED
}

enum PullRequestStatus {
  CREATED
  UPDATED
}

enum MessageRole {
  USER
  ASSISTANT
  SYSTEM
  TOOL
}

enum TodoStatus {
  PENDING
  IN_PROGRESS
  COMPLETED
  CANCELLED
}

enum InitStatus {
  INACTIVE
  PREPARE_WORKSPACE
  CREATE_VM
  WAIT_VM_READY
  VERIFY_VM_WORKSPACE
  INDEX_REPOSITORY
  GENERATE_DEEP_WIKI
  ACTIVE
}

model UserSettings {
  id              String   @id @default(cuid())
  userId          String   @unique
  memoriesEnabled Boolean  @default(true)
  autoPullRequest Boolean  @default(false)
  enableDeepWiki  Boolean  @default(true)
  createdAt       DateTime @default(now())
  updatedAt       DateTime @updatedAt
  user            User     @relation(fields: [userId], references: [id], onDelete: Cascade)

  @@map("user_settings")
}

enum FileOp {
  CREATE
  UPDATE
  DELETE
  RENAME
  MOVE
}

enum MemoryCategory {
  INFRA
  SETUP
  STYLES
  ARCHITECTURE
  TESTING
  PATTERNS
  BUGS
  PERFORMANCE
  CONFIG
  GENERAL
}<|MERGE_RESOLUTION|>--- conflicted
+++ resolved
@@ -105,11 +105,8 @@
   sessions            TaskSession[]
   commands            TerminalCommand[]
   todos               Todo[]
-<<<<<<< HEAD
   memories            Memory[]
-=======
   stackedTaskCreationMessages ChatMessage[]     @relation("StackedTask")
->>>>>>> 7bc06516
 
   codebaseUnderstandingId String?
   codebaseUnderstanding   CodebaseUnderstanding? @relation(fields: [codebaseUnderstandingId], references: [id])
