--- conflicted
+++ resolved
@@ -2,24 +2,21 @@
   "$schema": "https://json.schemastore.org/tsconfig",
   "extends": "@repo/typescript-config/node.json",
   "compilerOptions": {
-<<<<<<< HEAD
     "esModuleInterop": true,
     "allowSyntheticDefaultImports": true,
     "downlevelIteration": true,
     "target": "es2020",
     "baseUrl": ".",
     "paths": {
-      "@/*": ["src/*"]
-    }
-  },
-  "ts-node": {
-    "require": ["tsconfig-paths/register"]
-  }
-=======
+      "@/*": ["src/*"],
+      "@repo/*": ["../../packages/*"]
+    },
     "outDir": "./dist",
     "module": "NodeNext"
   },
   "include": ["src/**/*"],
-  "exclude": ["node_modules", "dist"]
->>>>>>> 3f8b93ec
+  "exclude": ["node_modules", "dist"],
+  "ts-node": {
+    "require": ["tsconfig-paths/register"]
+  }
 }