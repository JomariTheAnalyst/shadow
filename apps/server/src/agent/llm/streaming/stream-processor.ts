import {
  AIStreamChunk,
  Message,
  ModelType,
  StreamChunk,
  ToolName,
  getModelProvider,
  toCoreMessage,
  ApiKeys,
} from "@repo/types";
import {
  CoreMessage,
  streamText,
  generateText,
  NoSuchToolError,
  InvalidToolArgumentsError,
  ToolSet,
} from "ai";
import type {
  LanguageModelV1FunctionToolCall,
  LanguageModelV1ProviderMetadata,
} from "@ai-sdk/provider";
import { createTools } from "../../tools";
import { ModelProvider } from "../models/model-provider";
import { ChunkHandlers } from "./chunk-handlers";

const MAX_STEPS = 100;

export class StreamProcessor {
  private modelProvider = new ModelProvider();
  private chunkHandlers = new ChunkHandlers();

  async *createMessageStream(
    systemPrompt: string,
    messages: Message[],
    model: ModelType,
    userApiKeys: ApiKeys,
    enableTools: boolean = true,
    taskId: string,
    workspacePath?: string,
    abortSignal?: AbortSignal,
    preCreatedTools?: ToolSet
  ): AsyncGenerator<StreamChunk> {
    try {
      const modelInstance = this.modelProvider.getModel(model, userApiKeys);

      // Convert our messages to AI SDK CoreMessage format
      const coreMessages: CoreMessage[] = messages.map(toCoreMessage);

      // Use pre-created tools if provided, otherwise create tools with task context if taskId is provided
      const tools =
        preCreatedTools || (await createTools(taskId, workspacePath));

      const modelProvider = getModelProvider(model);
      const isAnthropicModel = modelProvider === "anthropic";

      let finalMessages: CoreMessage[];
      if (isAnthropicModel) {
        const systemMessages = coreMessages.filter(
          (msg) => msg.role === "system"
        );
        const nonSystemMessages = coreMessages.filter(
          (msg) => msg.role !== "system"
        );

        finalMessages = [
          {
            role: "system",
            content: systemPrompt,
            providerOptions: {
              anthropic: { cacheControl: { type: "ephemeral" } },
            },
          } as CoreMessage,
          ...systemMessages,
          ...nonSystemMessages,
        ];
      } else {
        finalMessages = coreMessages;
      }

      // Build providerOptions only with parameters supported by the chosen provider/model
      // - Anthropic: enable thinking with a reasonable budget
      // - OpenAI: only send reasoning for supported reasoning models (o4/o3 families) using the
      //           correct JSON shape: { reasoning: { effort: "high" } }
      const isOpenAIModel = modelProvider === "openai";
      const modelId = String(model);
      const supportsOpenAIReasoning =
        isOpenAIModel && /\b(o4|o3)\b/i.test(modelId);

      let providerOptions: LanguageModelV1ProviderMetadata | undefined;
      if (isAnthropicModel) {
        providerOptions = {
          anthropic: {
            thinking: {
              type: "enabled",
              budgetTokens: 12000,
            },
          },
        } as const;
      } else if (supportsOpenAIReasoning) {
        providerOptions = {
          openai: {
            reasoning: {
              effort: "high",
            },
          },
        } as const;
      }

      const streamConfig = {
        model: modelInstance,
        ...(isAnthropicModel ? {} : { system: systemPrompt }),
        messages: finalMessages,
        maxTokens: 4096,
        temperature: 0.7,
        maxSteps: MAX_STEPS,
<<<<<<< HEAD
        ...(providerOptions && { providerOptions }),
=======
        providerOptions: reasoningProviderOptions,
        headers: {
          "anthropic-beta": "interleaved-thinking-2025-05-14",
        },
>>>>>>> 42d1d6d2
        ...(enableTools && tools && { tools, toolCallStreaming: true }),
        ...(abortSignal && { abortSignal }),
        ...(enableTools &&
          tools && {
            experimental_repairToolCall: async ({
              system,
              messages,
              toolCall,
              tools,
              error,
            }: {
              system: string | undefined;
              messages: CoreMessage[];
              toolCall: LanguageModelV1FunctionToolCall;
              tools: ToolSet;
              error: NoSuchToolError | InvalidToolArgumentsError;
            }): Promise<LanguageModelV1FunctionToolCall | null> => {
              // Log error details for debugging
              console.log(
                `[REPAIR_DEBUG] Tool call repair triggered for ${toolCall.toolName}:`,
                {
                  errorType: error.constructor.name,
                  errorMessage: error.message,
                  isInvalidArgs: error instanceof InvalidToolArgumentsError,
                  isNoSuchTool: error instanceof NoSuchToolError,
                  originalArgs: toolCall.args,
                  toolCallId: toolCall.toolCallId,
                }
              );

              // Only handle parameter validation errors, let other errors fail normally
              if (error.constructor.name !== "InvalidToolArgumentsError") {
                console.log(
                  `[REPAIR_DEBUG] Skipping repair - error type: ${error.constructor.name}, instanceof check: ${error instanceof InvalidToolArgumentsError}`
                );
                return null;
              }

              try {
                console.log(
                  `[REPAIR_DEBUG] Attempting repair for ${toolCall.toolName} with error: ${error.message}`
                );

                // Re-ask the model with error context
                const repairResult = await generateText({
                  model: modelInstance,
                  system: system || systemPrompt,
                  messages: [
                    ...messages,
                    {
                      role: "assistant" as const,
                      content: `I attempted to call the tool ${toolCall.toolName} with arguments: ${toolCall.args}`,
                    },
                    {
                      role: "user" as const,
                      content: `Error: ${error.message}\n\nPlease retry this tool call with the correct parameters.`,
                    },
                  ],
                  tools,
                });

                console.log(`[REPAIR_DEBUG] Repair result:`, {
                  toolCallsCount: repairResult.toolCalls?.length || 0,
                  toolCallNames:
                    repairResult.toolCalls?.map((tc) => tc.toolName) || [],
                  targetToolName: toolCall.toolName,
                });

                // Extract the first tool call that matches our tool name
                const repairedToolCall = repairResult.toolCalls?.find(
                  (tc) => tc.toolName === toolCall.toolName
                );

                if (repairedToolCall) {
                  console.log(
                    `[REPAIR_DEBUG] Successfully repaired ${toolCall.toolName}:`,
                    {
                      originalArgs: toolCall.args,
                      repairedArgs: JSON.stringify(repairedToolCall.args),
                    }
                  );

                  return {
                    toolCallType: "function" as const,
                    toolCallId: toolCall.toolCallId, // Keep original ID
                    toolName: repairedToolCall.toolName,
                    args: JSON.stringify(repairedToolCall.args),
                  };
                }

                console.log(
                  `[REPAIR_DEBUG] No matching tool call found in repair response for ${toolCall.toolName}`
                );
                return null;
              } catch (repairError) {
                console.log(`[REPAIR_DEBUG] Repair attempt failed:`, {
                  error:
                    repairError instanceof Error
                      ? repairError.message
                      : String(repairError),
                  toolName: toolCall.toolName,
                });
                return null;
              }
            },
          }),
      };

      // Log cache control usage for debugging
      if (isAnthropicModel) {
        console.log(
          `[LLM] Using Anthropic model ${model} with prompt caching enabled`
        );
      }

      // Pre-stream validation logs
      console.log("[DEBUG_STREAM] Model instance type:", typeof modelInstance);
      console.log(
        "[DEBUG_STREAM] Model instance keys:",
        Object.keys(modelInstance || {})
      );

      // Log API keys validation
      console.log("[DEBUG_STREAM] API keys present:", {
        anthropic: !!userApiKeys.anthropic,
        openai: !!userApiKeys.openai,
        anthropicLength: userApiKeys.anthropic?.length || 0,
      });

      // Log streamConfig validation
      console.log(
        "[DEBUG_STREAM] StreamConfig keys:",
        Object.keys(streamConfig)
      );
      console.log(
        "[DEBUG_STREAM] StreamConfig model:",
        streamConfig.model?.constructor?.name
      );
      console.log(
        "[DEBUG_STREAM] StreamConfig messages length:",
        streamConfig.messages?.length
      );
      console.log(
        "[DEBUG_STREAM] StreamConfig has tools:",
        !!streamConfig.tools
      );
      // Stream creation with error handling
      let result;
      try {
        result = streamText(streamConfig);

        // Handle environment difference: production returns Promise, local returns direct result
        const isPromise = result instanceof Promise;

        if (isPromise) {
          result = await result;
        }
      } catch (error) {
        console.error("[LLM_STREAM_ERROR] streamText threw error:", error);
        throw error;
      }

      const toolCallMap = new Map<string, ToolName>(); // toolCallId -> validated toolName

      // Check if fullStream is accessible (don't rely on truthiness since it could be a getter)
      if (!result.fullStream || !(Symbol.asyncIterator in result.fullStream)) {
        console.error(
          `[LLM_STREAM_ERROR] fullStream is not accessible for task ${taskId}`
        );

        // Try textStream as fallback if fullStream isn't available
        if (result.textStream && Symbol.asyncIterator in result.textStream) {
          for await (const textPart of result.textStream) {
            yield {
              type: "content",
              content: textPart,
            };
          }
          return;
        }

        console.error(
          "[LLM_STREAM_ERROR] Neither fullStream nor textStream are available"
        );
        yield {
          type: "error",
          error:
            "Stream initialization failed - no accessible stream properties",
          finishReason: "error",
        };
        return;
      }

      for await (const chunk of result.fullStream as AsyncIterable<AIStreamChunk>) {
        switch (chunk.type) {
          case "text-delta": {
            const streamChunk = this.chunkHandlers.handleTextDelta(chunk);
            if (streamChunk) {
              yield streamChunk;
            }
            break;
          }

          case "tool-call": {
            const streamChunks = this.chunkHandlers.handleToolCall(
              chunk,
              toolCallMap
            );
            for (const streamChunk of streamChunks) {
              yield streamChunk;
            }
            break;
          }

          case "tool-call-streaming-start": {
            const streamChunks =
              this.chunkHandlers.handleToolCallStreamingStart(
                chunk,
                toolCallMap
              );
            for (const streamChunk of streamChunks) {
              yield streamChunk;
            }
            break;
          }

          case "tool-call-delta": {
            const streamChunks = this.chunkHandlers.handleToolCallDelta(chunk);
            for (const streamChunk of streamChunks) {
              yield streamChunk;
            }
            break;
          }

          case "tool-result": {
            const streamChunk = this.chunkHandlers.handleToolResult(
              chunk,
              toolCallMap
            );
            if (streamChunk) {
              yield streamChunk;
            }
            break;
          }

          case "finish": {
            const streamChunks = this.chunkHandlers.handleFinish(chunk, model);
            for (const streamChunk of streamChunks) {
              yield streamChunk;
            }
            break;
          }

          case "reasoning": {
            const streamChunk = this.chunkHandlers.handleReasoning(chunk);
            if (streamChunk) {
              yield streamChunk;
            }
            break;
          }

          case "reasoning-signature": {
            const streamChunk =
              this.chunkHandlers.handleReasoningSignature(chunk);
            if (streamChunk) {
              yield streamChunk;
            }
            break;
          }

          case "redacted-reasoning": {
            const streamChunk =
              this.chunkHandlers.handleRedactedReasoning(chunk);
            if (streamChunk) {
              yield streamChunk;
            }
            break;
          }

          case "error": {
            const streamChunk = this.chunkHandlers.handleError(chunk);
            yield streamChunk;
            break;
          }
        }
      }
    } catch (error) {
      console.error("LLM Service Error:", error);
      yield {
        type: "error",
        error: error instanceof Error ? error.message : "Unknown error",
        finishReason: "error",
      };
    }
  }
}<|MERGE_RESOLUTION|>--- conflicted
+++ resolved
@@ -114,14 +114,12 @@
         maxTokens: 4096,
         temperature: 0.7,
         maxSteps: MAX_STEPS,
-<<<<<<< HEAD
         ...(providerOptions && { providerOptions }),
-=======
-        providerOptions: reasoningProviderOptions,
-        headers: {
-          "anthropic-beta": "interleaved-thinking-2025-05-14",
-        },
->>>>>>> 42d1d6d2
+        ...(isAnthropicModel && {
+          headers: {
+            "anthropic-beta": "interleaved-thinking-2025-05-14",
+          },
+        }),
         ...(enableTools && tools && { tools, toolCallStreaming: true }),
         ...(abortSignal && { abortSignal }),
         ...(enableTools &&
