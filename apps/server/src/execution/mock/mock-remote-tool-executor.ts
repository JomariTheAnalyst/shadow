import { ToolExecutor } from "../interfaces/tool-executor";
import {
  CommandOptions,
  DeleteResult,
  DirectoryListing,
  FileResult,
  FileSearchResult,
  FileStatsResult,
  GrepOptions,
  GrepResult,
  ReadFileOptions,
  WriteResult,
  CodebaseSearchToolResult,
  SearchOptions,
<<<<<<< HEAD
} from "../interfaces/types";
import config from "../../config";
=======
  WebSearchResult,
} from "@repo/types";
import { CommandResult } from "../interfaces/types";
>>>>>>> 8fa063c2

/**
 * MockRemoteToolExecutor simulates HTTP calls to a sidecar API
 * Used for testing the abstraction layer without real infrastructure
 */
export class MockRemoteToolExecutor implements ToolExecutor {
  private taskId: string;
  private workspacePath: string;
  private simulateFailures: boolean;
  private latencyMs: number;

  constructor(
    taskId: string,
    workspacePath: string = "/mock/workspace",
    options: {
      simulateFailures?: boolean;
      latencyMs?: number;
    } = {}
  ) {
    this.taskId = taskId;
    this.workspacePath = workspacePath;
    this.simulateFailures = options.simulateFailures || false;
    this.latencyMs = options.latencyMs || 100; // Default 100ms latency
  }

  /**
   * Simulate network latency and potential failures
   */
  private async simulateNetworkCall<T>(operation: string, mockResponse: () => T): Promise<T> {
    // Simulate network delay
    await new Promise(resolve => setTimeout(resolve, this.latencyMs));

    // Randomly simulate failures if enabled (10% chance)
    if (this.simulateFailures && Math.random() < 0.1) {
      throw new Error(`Mock network error during ${operation}`);
    }

    console.log(`[MOCK_REMOTE] Simulated ${operation} call`);
    return mockResponse();
  }

  async readFile(
    targetFile: string,
    options?: ReadFileOptions
  ): Promise<FileResult> {
    return this.simulateNetworkCall("readFile", () => {
      const mockContent = `// Mock file content for ${targetFile}\nconsole.log("Hello from mock file");\n// End of mock content`;
      const lines = mockContent.split("\n");

      if (options?.shouldReadEntireFile) {
        return {
          success: true,
          content: mockContent,
          totalLines: lines.length,
          message: `Read entire file: ${targetFile} (${lines.length} lines)`,
        };
      }

      const startLine = options?.startLineOneIndexed || 1;
      const endLine = options?.endLineOneIndexedInclusive || lines.length;

      if (startLine < 1 || endLine > lines.length || startLine > endLine) {
        return {
          success: false,
          error: `Invalid line range: ${startLine}-${endLine} for file with ${lines.length} lines`,
          message: `Failed to read file: ${targetFile}`,
        };
      }

      const selectedLines = lines.slice(startLine - 1, endLine);
      const selectedContent = selectedLines.join("\n");

      return {
        success: true,
        content: selectedContent,
        startLine,
        endLine,
        totalLines: lines.length,
        message: `Read lines ${startLine}-${endLine} of ${targetFile}`,
      };
    });
  }

  async getFileStats(targetFile: string): Promise<FileStatsResult> {
    return this.simulateNetworkCall("getFileStats", () => {
      // Generate mock file stats
      const mockSize = Math.floor(Math.random() * 100000) + 1000; // 1KB to 100KB
      const mockMtime = new Date(Date.now() - Math.floor(Math.random() * 30 * 24 * 60 * 60 * 1000)); // Up to 30 days ago
      const isDirectory = targetFile.endsWith('/') || !targetFile.includes('.');

      return {
        success: true,
        stats: {
          size: mockSize,
          mtime: mockMtime,
          isFile: !isDirectory,
          isDirectory: isDirectory,
        },
        message: `Retrieved stats for: ${targetFile} (${mockSize} bytes)`,
      };
    });
  }

  async writeFile(
    targetFile: string,
    content: string,
    _instructions: string
  ): Promise<WriteResult> {
    return this.simulateNetworkCall("writeFile", () => {
      const isNewFile = Math.random() > 0.5; // Randomly decide if it's a new file
      const linesAdded = content.split("\n").length;

      return {
        success: true,
        isNewFile,
        message: isNewFile
          ? `Created new file: ${targetFile}`
          : `Modified file: ${targetFile}`,
        linesAdded: isNewFile ? linesAdded : Math.floor(linesAdded * 0.8),
        linesRemoved: isNewFile ? 0 : Math.floor(linesAdded * 0.2),
      };
    });
  }

  async deleteFile(targetFile: string): Promise<DeleteResult> {
    return this.simulateNetworkCall("deleteFile", () => {
      // Simulate that 90% of files exist and get deleted
      const fileExists = Math.random() > 0.1;

      if (fileExists) {
        return {
          success: true,
          message: `Successfully deleted file: ${targetFile}`,
        };
      } else {
        return {
          success: true,
          message: `File does not exist: ${targetFile}`,
          wasAlreadyDeleted: true,
        };
      }
    });
  }

  async searchReplace(
    filePath: string,
    _oldString: string,
    _newString: string
  ): Promise<WriteResult> {
    return this.simulateNetworkCall("searchReplace", () => {
      // Simulate different scenarios
      const scenario = Math.random();

      if (scenario < 0.1) {
        // 10% chance text not found
        return {
          success: false,
          message: `Text not found in file: ${filePath}`,
        };
      } else if (scenario < 0.15) {
        // 5% chance multiple occurrences
        return {
          success: false,
          message: `Multiple occurrences found (3). The old_string must be unique.`,
        };
      } else {
        // 85% chance success
        return {
          success: true,
          message: `Successfully replaced text in ${filePath}`,
        };
      }
    });
  }

  async semanticSearch(query: string, repo: string, options?: SearchOptions): Promise<CodebaseSearchResult> {
    if (!config.useSemanticSearch) {
      console.log("semanticSearch disabled, falling back to codebaseSearch");
      return this.codebaseSearch(query, options);
    }
    try {
      console.log("semanticSearch enabled");
      console.log("semanticSearchParams", query, repo);
      const response = await fetch(`${config.apiUrl}/api/indexing/search`, {
        method: "POST",
        headers: {
          "Content-Type": "application/json",
        },
        body: JSON.stringify({
          query,
          namespace: repo,
          topK: 5,
          fields: ["content", "filePath", "language"]
        }),
      });

      if (!response.ok) {
        throw new Error(`Indexing service error: ${response.status} ${response.statusText}`);
      }

      const data = await response.json();

      const parsedData = {
        success: !!data?.matches,
        results: (data?.matches || []).map((match: Match, i: number) => ({
          id: i + 1,
          content: match?.fields?.code || match?.metadata?.content || match?.metadata?.chunk_text || match?.content || match?.text || "",
          relevance: typeof match?._score === "number" ? match._score : 0.8,
        })),
        query,
        searchTerms: query.split(/\s+/),
        message: data?.matches?.length
          ? `Found ${data.matches.length} relevant code snippets for "${query}"`
          : `No relevant code found for "${query}"`,
        error: data?.error,
      }
      console.log("semanticSearch", parsedData);

      return parsedData;
    } catch (error) {
      console.error(`[SEMANTIC_SEARCH_ERROR] Failed to query indexing service:`, error);

      // Fallback to ripgrep if indexing service is unavailable
      return this.codebaseSearch(query, options);
    }
  }

  async listDirectory(relativeWorkspacePath: string): Promise<DirectoryListing> {
    return this.simulateNetworkCall("listDirectory", () => {
      // Generate mock directory contents
      const mockContents = [
        { name: "src", type: "directory" as const, isDirectory: true },
        { name: "package.json", type: "file" as const, isDirectory: false },
        { name: "README.md", type: "file" as const, isDirectory: false },
        { name: "node_modules", type: "directory" as const, isDirectory: true },
        { name: "index.js", type: "file" as const, isDirectory: false },
      ];

      return {
        success: true,
        contents: mockContents,
        path: relativeWorkspacePath,
        message: `Listed ${mockContents.length} items in ${relativeWorkspacePath}`,
      };
    });
  }

  async searchFiles(
    query: string,
    _options?: SearchOptions
  ): Promise<FileSearchResult> {
    return this.simulateNetworkCall("searchFiles", () => {
      // Generate mock file search results
      const mockFiles = [
        `src/${query}.js`,
        `tests/${query}.test.js`,
        `docs/${query}.md`,
        `components/${query}Component.tsx`,
      ].slice(0, Math.floor(Math.random() * 4) + 1); // Return 1-4 results

      return {
        success: true,
        files: mockFiles,
        query,
        count: mockFiles.length,
        message: `Found ${mockFiles.length} files matching: ${query}`,
      };
    });
  }

  async grepSearch(query: string, _options?: GrepOptions): Promise<GrepResult> {
    return this.simulateNetworkCall("grepSearch", () => {
      // Generate mock grep results
      const mockMatches = [
        `src/index.js:15:    console.log("${query} found here");`,
        `src/utils.js:42:    function handle${query}() {`,
        `README.md:8:This project uses ${query} for processing.`,
      ].slice(0, Math.floor(Math.random() * 3) + 1); // Return 1-3 results

      return {
        success: true,
        matches: mockMatches,
        query,
        matchCount: mockMatches.length,
        message: `Found ${mockMatches.length} matches for pattern: ${query}`,
      };
    });
  }

  async codebaseSearch(
    query: string,
    _options?: SearchOptions
  ): Promise<CodebaseSearchToolResult> {
    return this.simulateNetworkCall("codebaseSearch", () => {
      const searchTerms = query.split(" ").filter(term => term.length > 2);

      // Generate mock code search results
      const mockResults = [
        {
          id: 1,
          content: `function process${query.replace(/\s+/g, '')}() {\n  // Mock implementation\n  return true;\n}`,
          relevance: 0.95,
        },
        {
          id: 2,
          content: `// Configuration for ${query}\nconst config = {\n  enabled: true,\n  options: {}\n};`,
          relevance: 0.87,
        },
        {
          id: 3,
          content: `import { ${searchTerms[0] || 'util'} } from './utils';\n\n// Use ${query} here`,
          relevance: 0.72,
        },
      ].slice(0, Math.floor(Math.random() * 3) + 1); // Return 1-3 results

      return {
        success: true,
        results: mockResults,
        query,
        searchTerms,
        message: `Found ${mockResults.length} relevant code snippets for "${query}"`,
      };
    });
  }

  async webSearch(query: string, domain?: string): Promise<WebSearchResult> {
    return this.simulateNetworkCall("webSearch", () => {
      // Generate mock web search results
      const mockResults = [
        {
          text: `This is a mock search result for "${query}". It contains detailed information about the topic you're searching for.`,
          url: `https://example.com/search-result-1?q=${encodeURIComponent(query)}`,
          title: `${query} - Comprehensive Guide`,
        },
        {
          text: `Another mock result showing how ${query} is used in practice with real-world examples and best practices.`,
          url: `https://docs.example.com/${query.toLowerCase().replace(/\s+/g, '-')}`,
          title: `Understanding ${query}: Documentation`,
        },
        {
          text: `Latest news and updates about ${query}. Stay informed about recent developments and trends.`,
          url: `https://news.example.com/articles/${query.toLowerCase().replace(/\s+/g, '-')}`,
          title: `${query} News & Updates`,
        },
      ];

      // Filter by domain if specified
      const filteredResults = domain
        ? mockResults.filter(result => result.url.includes(domain))
        : mockResults;

      // Randomly return 1-3 results
      const selectedResults = filteredResults.slice(0, Math.floor(Math.random() * 3) + 1);

      return {
        success: true,
        results: selectedResults,
        query,
        domain,
        message: `Found ${selectedResults.length} web search results for "${query}"${domain ? ` from ${domain}` : ''}`,
      };
    });
  }

  async executeCommand(
    command: string,
    options?: CommandOptions
  ): Promise<CommandResult> {
    return this.simulateNetworkCall("executeCommand", () => {
      if (options?.isBackground) {
        return {
          success: true,
          message: `Background command started: ${command}`,
          isBackground: true,
        };
      }

      // Simulate different command scenarios
      const scenario = Math.random();

      if (scenario < 0.1) {
        // 10% chance of command failure
        return {
          success: false,
          error: "Command execution failed",
          message: `Failed to execute command: ${command}`,
        };
      } else {
        // 90% chance of success
        const mockStdout = `Mock output from command: ${command}\nOperation completed successfully.`;
        const mockStderr = Math.random() > 0.8 ? "Warning: mock warning message" : "";

        return {
          success: true,
          stdout: mockStdout,
          stderr: mockStderr,
          message: `Command executed successfully: ${command}`,
        };
      }
    });
  }

  getWorkspacePath(): string {
    return this.workspacePath;
  }

  isRemote(): boolean {
    return true; // Mock remote behavior
  }

  getTaskId(): string {
    return this.taskId;
  }

  /**
   * Configure mock behavior for testing
   */
  setSimulateFailures(enabled: boolean): void {
    this.simulateFailures = enabled;
  }

  setLatency(ms: number): void {
    this.latencyMs = ms;
  }
}<|MERGE_RESOLUTION|>--- conflicted
+++ resolved
@@ -12,15 +12,11 @@
   WriteResult,
   CodebaseSearchToolResult,
   SearchOptions,
-<<<<<<< HEAD
-} from "../interfaces/types";
-import config from "../../config";
-=======
   WebSearchResult,
+  CodebaseSearchResult,
 } from "@repo/types";
 import { CommandResult } from "../interfaces/types";
->>>>>>> 8fa063c2
-
+import config from "../../config";
 /**
  * MockRemoteToolExecutor simulates HTTP calls to a sidecar API
  * Used for testing the abstraction layer without real infrastructure
