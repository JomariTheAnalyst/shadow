--- conflicted
+++ resolved
@@ -6,12 +6,8 @@
   DirectoryListing,
   FileResult,
   FileSearchResult,
-<<<<<<< HEAD
-  GrepOptions,  
-=======
   FileStatsResult,
   GrepOptions,
->>>>>>> 6c6afaba
   GrepResult,
   ReadFileOptions,
   WriteResult,
