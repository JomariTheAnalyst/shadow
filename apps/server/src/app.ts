import { router as IndexingRouter } from "@/indexing/index";
import { prisma } from "@repo/db";
import { AvailableModels, ModelType } from "@repo/types";
import cors from "cors";
import express from "express";
import http from "http";
import { z } from "zod";
import { ChatService } from "./agent/chat";
import { TaskInitializationEngine } from "./initialization";
import { errorHandler } from "./middleware/error-handler";
import { createSocketServer } from "./socket";
import { getGitHubAccessToken } from "./github/auth/account-service";
import { updateTaskStatus } from "./utils/task-status";
import { createWorkspaceManager } from "./execution";
import { filesRouter } from "./file-routes";
import { handleGitHubWebhook } from "./webhooks/github-webhook";
import { getIndexingStatus } from "./routes/indexing-status";
import { modelContextService } from "./services/model-context-service";
import { ApiKeyValidator } from "./services/api-key-validator";

const app = express();
export const chatService = new ChatService();
const initializationEngine = new TaskInitializationEngine();
const apiKeyValidator = new ApiKeyValidator();

const initiateTaskSchema = z.object({
  message: z.string().min(1, "Message is required"),
  model: z.enum(Object.values(AvailableModels) as [string, ...string[]], {
    errorMap: () => ({ message: "Invalid model type" }),
  }),
  userId: z.string().min(1, "User ID is required"),
});

const socketIOServer = http.createServer(app);
createSocketServer(socketIOServer);

// Determine CORS origins based on environment
const corsOrigins =
  process.env.NODE_ENV === "production"
    ? ["https://shadow-agent-dev.vercel.app", "https://www.shadowrealm.ai"]
    : ["http://localhost:3000"];

console.log(`[CORS] Allowing origins:`, corsOrigins);

app.use(
  cors({
    origin: corsOrigins,
    credentials: true,
  })
);

// Special raw body handling for webhook endpoints (before JSON parsing)
app.use("/api/webhooks", express.raw({ type: "application/json" }));

app.use(express.json());

/* ROUTES */
app.get("/", (_req, res) => {
  res.send("<h1>Hello world</h1>");
});

app.get("/health", (_req, res) => {
  res
    .status(200)
    .json({ status: "healthy", timestamp: new Date().toISOString() });
});

// Indexing routes
app.use("/api/indexing", IndexingRouter);

// Files routes
app.use("/api/tasks", filesRouter);

// GitHub webhook endpoint
app.post("/api/webhooks/github/pull-request", handleGitHubWebhook);

// Indexing status endpoint
app.get("/api/indexing-status/:repoFullName", async (req, res) => {
  try {
    const { repoFullName } = req.params;
    const decodedRepoFullName = decodeURIComponent(repoFullName);
    const status = await getIndexingStatus(decodedRepoFullName);
    res.json(status);
  } catch (error) {
    console.error("Error fetching indexing status:", error);
    res.status(500).json({ error: "Failed to fetch indexing status" });
  }
});

// Get task details
app.get("/api/tasks/:taskId", async (req, res) => {
  try {
    const { taskId } = req.params;
    const task = await prisma.task.findUnique({
      where: { id: taskId },
      include: {
        user: {
          select: { id: true, name: true, email: true },
        },
      },
    });

    if (!task) {
      return res.status(404).json({ error: "Task not found" });
    }

    res.json(task);
  } catch (error) {
    console.error("Error fetching task:", error);
    res.status(500).json({ error: "Failed to fetch task" });
  }
});

// Initiate task with agent using new initialization system
app.post("/api/tasks/:taskId/initiate", async (req, res) => {
  try {
    console.log("RECEIVED TASK INITIATE REQUEST: /api/tasks/:taskId/initiate");
    const { taskId } = req.params;

    // Validate request body with Zod
    const validation = initiateTaskSchema.safeParse(req.body);
    if (!validation.success) {
      return res.status(400).json({
        error: "Validation failed",
        details: validation.error.issues.map((issue) => ({
          field: issue.path.join("."),
          message: issue.message,
        })),
      });
    }

    const { message, model, userId } = validation.data;

    // Verify task exists
    const task = await prisma.task.findUnique({
      where: { id: taskId },
    });

    if (!task) {
      return res.status(404).json({ error: "Task not found" });
    }

    console.log(
      `[TASK_INITIATE] Starting task ${taskId}: ${task.repoUrl}:${task.baseBranch || "unknown"}`
    );

    try {
      const githubAccessToken = await getGitHubAccessToken(userId);

      if (!githubAccessToken) {
        console.error(
          `[TASK_INITIATE] No GitHub access token found for user ${userId}`
        );

        await updateTaskStatus(taskId, "FAILED", "INIT");

        return res.status(400).json({
          error: "GitHub access token required",
          details: "Please connect your GitHub account to clone repositories",
        });
      }

      const initContext = await modelContextService.createContext(
        taskId,
        req.headers.cookie,
        model as ModelType
      );

      if (!initContext.validateAccess()) {
        const provider = initContext.getProvider();
        const providerName =
          provider === "anthropic"
            ? "Anthropic"
            : provider === "openrouter"
              ? "OpenRouter"
              : "OpenAI";

        await updateTaskStatus(taskId, "FAILED", "INIT");

        return res.status(400).json({
          error: `${providerName} API key required`,
          details: `Please configure your ${providerName} API key in settings to use ${model}.`,
        });
      }

      await updateTaskStatus(taskId, "INITIALIZING", "INIT");

      const initSteps =
        await initializationEngine.getDefaultStepsForTask(userId);
      await initializationEngine.initializeTask(
        taskId,
        initSteps,
        userId,
        initContext
      );

      // Get updated task with workspace info
      const updatedTask = await prisma.task.findUnique({
        where: { id: taskId },
        select: { workspacePath: true },
      });

      // Update task status to running
      await updateTaskStatus(taskId, "RUNNING", "INIT");

      console.log(`[TASK_INITIATE] Successfully initialized task ${taskId}`);

      // Process the message with the agent using the task workspace
      // Skip saving user message since it's already saved in the server action

      console.log("\n\n[TASK_INITIATE] PROCESSING USER MESSAGE\n\n");

      await chatService.processUserMessage({
        taskId,
        userMessage: message,
        context: initContext,
        enableTools: true,
        skipUserMessageSave: true,
        workspacePath: updatedTask?.workspacePath || undefined,
      });

      res.json({
        success: true,
        message: "Task initiated successfully",
      });
    } catch (initError) {
      console.error(
        `[TASK_INITIATE] Initialization failed for task ${taskId}:`,
        initError
      );

      await updateTaskStatus(taskId, "FAILED", "INIT");

      if (
        initError instanceof Error &&
        (initError.message.includes("authentication") ||
          initError.message.includes("access token") ||
          initError.message.includes("refresh"))
      ) {
        return res.status(401).json({
          error: "GitHub authentication failed",
          details: "Please reconnect your GitHub account and try again",
        });
      }

      return res.status(500).json({
        error: "Task initialization failed",
        details:
          initError instanceof Error ? initError.message : "Unknown error",
      });
    }
  } catch (error) {
    console.error("Error initiating task:", error);
    res.status(500).json({ error: "Failed to initiate task" });
  }
});

<<<<<<< HEAD
// Get available models
app.get("/api/models", async (req, res) => {
  try {
    const userApiKeys = parseApiKeysFromCookies(req.headers.cookie);
    const availableModels = chatService.getAvailableModels(userApiKeys);
    const modelsWithInfo = availableModels.map(
      (modelId) => ModelInfos[modelId]
    );

    res.json(modelsWithInfo);
  } catch (error) {
    console.error("Error fetching models:", error);
    res.status(500).json({ error: "Failed to fetch models" });
  }
});
=======
>>>>>>> 0f383616

// Validate API keys
app.post("/api/validate-keys", async (req, res) => {
  try {
    const userApiKeys = parseApiKeysFromCookies(req.headers.cookie);

    console.log("[VALIDATION] Parsed API keys:", {
      hasOpenAI: !!userApiKeys.openai,
      hasAnthropic: !!userApiKeys.anthropic,
      hasOpenRouter: !!userApiKeys.openrouter,
      hasGroq: !!userApiKeys.groq,
      hasOllama: !!userApiKeys.ollama,
    });

    // Only validate keys that are present and not empty
    const keysToValidate: Partial<Record<string, string>> = {};
    if (userApiKeys.openai && userApiKeys.openai.trim()) {
      keysToValidate.openai = userApiKeys.openai;
    }
    if (userApiKeys.anthropic && userApiKeys.anthropic.trim()) {
      keysToValidate.anthropic = userApiKeys.anthropic;
    }
    if (userApiKeys.openrouter && userApiKeys.openrouter.trim()) {
      keysToValidate.openrouter = userApiKeys.openrouter;
    }
    if (userApiKeys.groq && userApiKeys.groq.trim()) {
      keysToValidate.groq = userApiKeys.groq;
    }
    if (userApiKeys.ollama && userApiKeys.ollama.trim()) {
      keysToValidate.ollama = userApiKeys.ollama;
    }

    console.log("[VALIDATION] Keys to validate:", Object.keys(keysToValidate));

    const validationResults =
      await apiKeyValidator.validateMultiple(keysToValidate);

    console.log("[VALIDATION] Results:", validationResults);

    res.json(validationResults);
  } catch (error) {
    console.error("Error validating API keys:", error);
    res.status(500).json({ error: "Failed to validate API keys" });
  }
});

// Get chat messages for a task
app.get("/api/tasks/:taskId/messages", async (req, res) => {
  try {
    const { taskId } = req.params;
    const messages = await chatService.getChatHistory(taskId);
    res.json({ messages });
  } catch (error) {
    console.error("Error fetching messages:", error);
    res.status(500).json({ error: "Failed to fetch messages" });
  }
});

// Cleanup workspace for a task
app.delete("/api/tasks/:taskId/cleanup", async (req, res) => {
  try {
    const { taskId } = req.params;

    console.log(`[TASK_CLEANUP] Starting cleanup for task ${taskId}`);

    // Verify task exists and get current status
    const task = await prisma.task.findUnique({
      where: { id: taskId },
      select: {
        id: true,
        status: true,
        workspacePath: true,
        workspaceCleanedUp: true,
        repoUrl: true,
      },
    });

    if (!task) {
      console.warn(`[TASK_CLEANUP] Task ${taskId} not found`);
      return res.status(404).json({
        success: false,
        error: "Task not found",
      });
    }

    // Check if already cleaned up
    if (task.workspaceCleanedUp) {
      console.log(`[TASK_CLEANUP] Task ${taskId} workspace already cleaned up`);
      return res.json({
        success: true,
        message: "Workspace already cleaned up",
        alreadyCleanedUp: true,
        task: {
          id: taskId,
          status: task.status,
          workspaceCleanedUp: true,
        },
      });
    }

    // Create workspace manager using abstraction layer
    const workspaceManager = createWorkspaceManager();

    console.log(
      `[TASK_CLEANUP] Cleaning up workspace for task ${taskId} using ${workspaceManager.isRemote() ? "remote" : "local"} mode`
    );

    // Perform cleanup
    const cleanupResult = await workspaceManager.cleanupWorkspace(taskId);

    if (!cleanupResult.success) {
      console.error(
        `[TASK_CLEANUP] Cleanup failed for task ${taskId}:`,
        cleanupResult.message
      );
      return res.status(500).json({
        success: false,
        error: "Workspace cleanup failed",
        details: cleanupResult.message,
      });
    }

    // Update task to mark workspace as cleaned up
    await prisma.task.update({
      where: { id: taskId },
      data: { workspaceCleanedUp: true },
    });

    console.log(
      `[TASK_CLEANUP] Successfully cleaned up workspace for task ${taskId}`
    );

    res.json({
      success: true,
      message: cleanupResult.message,
      task: {
        id: taskId,
        status: task.status,
        workspaceCleanedUp: true,
      },
      cleanupDetails: {
        mode: workspaceManager.isRemote() ? "remote" : "local",
        workspacePath: task.workspacePath,
      },
    });
  } catch (error) {
    console.error(
      `[TASK_CLEANUP] Error cleaning up task ${req.params.taskId}:`,
      error
    );
    res.status(500).json({
      success: false,
      error: "Failed to cleanup task",
      details: error instanceof Error ? error.message : "Unknown error",
    });
  }
});

// Create PR for a task
app.post("/api/tasks/:taskId/pull-request", async (req, res) => {
  try {
    const { taskId } = req.params;
    const { userId } = req.body;

    console.log(`[PR_CREATION] Creating PR for task ${taskId}`);

    const task = await prisma.task.findUnique({
      where: { id: taskId },
      select: {
        id: true,
        userId: true,
        repoFullName: true,
        shadowBranch: true,
        baseBranch: true,
        title: true,
        status: true,
        repoUrl: true,
        pullRequestNumber: true,
        workspacePath: true,
      },
    });

    if (!task) {
      console.warn(`[PR_CREATION] Task ${taskId} not found`);
      return res.status(404).json({
        success: false,
        error: "Task not found",
      });
    }

    if (task.userId !== userId) {
      console.warn(`[PR_CREATION] User ${userId} does not own task ${taskId}`);
      return res.status(403).json({
        success: false,
        error: "Unauthorized",
      });
    }

    if (task.pullRequestNumber) {
      console.log(
        `[PR_CREATION] Task ${taskId} already has PR #${task.pullRequestNumber}`
      );
      return res.json({
        success: true,
        prNumber: task.pullRequestNumber,
        prUrl: `${task.repoUrl}/pull/${task.pullRequestNumber}`,
        message: "Pull request already exists",
      });
    }

    // Find the most recent assistant message for this task
    const latestAssistantMessage = await prisma.chatMessage.findFirst({
      where: {
        taskId,
        role: "ASSISTANT",
      },
      orderBy: {
        sequence: "desc",
      },
      select: {
        id: true,
      },
    });

    if (!latestAssistantMessage) {
      console.warn(
        `[PR_CREATION] No assistant messages found for task ${taskId}`
      );
      return res.status(400).json({
        success: false,
        error:
          "No assistant messages found. Cannot create PR without agent responses.",
      });
    }

    // Get or refresh model context for PR creation
    const modelContext = await modelContextService.refreshContext(
      taskId,
      req.headers.cookie
    );

    if (modelContext) {
      await chatService.createPRIfNeeded(
        taskId,
        task.workspacePath || undefined,
        latestAssistantMessage.id,
        modelContext
      );
    } else {
      // Fallback if context unavailable
      await chatService.createPRIfNeeded(
        taskId,
        task.workspacePath || undefined,
        latestAssistantMessage.id
      );
    }

    const updatedTask = await prisma.task.findUnique({
      where: { id: taskId },
      select: {
        pullRequestNumber: true,
        repoUrl: true,
      },
    });

    if (!updatedTask?.pullRequestNumber) {
      throw new Error("PR creation completed but no PR number found");
    }

    console.log(
      `[PR_CREATION] Successfully created PR #${updatedTask.pullRequestNumber} for task ${taskId}`
    );

    res.json({
      success: true,
      prNumber: updatedTask.pullRequestNumber,
      prUrl: `${updatedTask.repoUrl}/pull/${updatedTask.pullRequestNumber}`,
      messageId: latestAssistantMessage.id,
    });
  } catch (error) {
    console.error(
      `[PR_CREATION] Error creating PR for task ${req.params.taskId}:`,
      error
    );
    res.status(500).json({
      success: false,
      error: "Failed to create pull request",
      details: error instanceof Error ? error.message : "Unknown error",
    });
  }
});

app.use(errorHandler);

export { app, socketIOServer };<|MERGE_RESOLUTION|>--- conflicted
+++ resolved
@@ -1,6 +1,7 @@
 import { router as IndexingRouter } from "@/indexing/index";
 import { prisma } from "@repo/db";
-import { AvailableModels, ModelType } from "@repo/types";
+import { AvailableModels, ModelType, ModelInfos } from "@repo/types";
+import { parseApiKeysFromCookies } from "./utils/cookie-parser";
 import cors from "cors";
 import express from "express";
 import http from "http";
@@ -255,25 +256,6 @@
   }
 });
 
-<<<<<<< HEAD
-// Get available models
-app.get("/api/models", async (req, res) => {
-  try {
-    const userApiKeys = parseApiKeysFromCookies(req.headers.cookie);
-    const availableModels = chatService.getAvailableModels(userApiKeys);
-    const modelsWithInfo = availableModels.map(
-      (modelId) => ModelInfos[modelId]
-    );
-
-    res.json(modelsWithInfo);
-  } catch (error) {
-    console.error("Error fetching models:", error);
-    res.status(500).json({ error: "Failed to fetch models" });
-  }
-});
-=======
->>>>>>> 0f383616
-
 // Validate API keys
 app.post("/api/validate-keys", async (req, res) => {
   try {
