--- conflicted
+++ resolved
@@ -217,7 +217,7 @@
       case "CLEANUP_WORKSPACE":
         await this.executeCleanupWorkspace(taskId);
         break;
-        
+
       case "INACTIVE":
       case "ACTIVE":
         // These are state markers, not executable steps
@@ -468,18 +468,12 @@
     }
   }
 
-
   /**
    * Generate deep wiki step - Generate comprehensive codebase documentation
    */
-<<<<<<< HEAD
+  // @ts-expect-error - Temporarily disabled for now
   private async executeGenerateDeepWiki(taskId: string): Promise<void> {
     console.log(`[TASK_INIT] ${taskId}: Starting deep wiki generation`);
-=======
-  // @ts-expect-error - Temporarily disabled for now
-  private async executeIndexRepository(taskId: string): Promise<void> {
-    console.log(`[TASK_INIT] ${taskId}: Starting repository indexing`);
->>>>>>> a691ef61
 
     try {
       // Get task info
@@ -498,23 +492,26 @@
       }
 
       // Check if deep wiki already exists for this repository
-      const existingUnderstanding = await prisma.codebaseUnderstanding.findUnique({
-        where: { repoFullName: task.repoFullName },
-        select: { id: true },
-      });
+      const existingUnderstanding =
+        await prisma.codebaseUnderstanding.findUnique({
+          where: { repoFullName: task.repoFullName },
+          select: { id: true },
+        });
 
       if (existingUnderstanding) {
         // Link task to existing understanding
         console.log(
           `[TASK_INIT] ${taskId}: Linking to existing deep wiki for ${task.repoFullName} (ID: ${existingUnderstanding.id})`
         );
-        
+
         await prisma.task.update({
           where: { id: taskId },
           data: { codebaseUnderstandingId: existingUnderstanding.id },
         });
-        
-        console.log(`[TASK_INIT] ${taskId}: Successfully linked to existing codebase understanding`);
+
+        console.log(
+          `[TASK_INIT] ${taskId}: Successfully linked to existing codebase understanding`
+        );
         return;
       }
 
@@ -522,7 +519,7 @@
         throw new Error(`Workspace path not found for task: ${taskId}`);
       }
 
-      // Generate deep wiki documentation 
+      // Generate deep wiki documentation
       console.log(
         `[TASK_INIT] ${taskId}: Generating new deep wiki for ${task.repoFullName}`
       );
@@ -560,15 +557,21 @@
 
     try {
       // Use the workspace manager to handle cleanup
-      const cleanupResult = await this.abstractWorkspaceManager.cleanupWorkspace(taskId);
-      
+      const cleanupResult =
+        await this.abstractWorkspaceManager.cleanupWorkspace(taskId);
+
       if (!cleanupResult.success) {
         throw new Error(`Cleanup failed: ${cleanupResult.message}`);
       }
 
-      console.log(`[TASK_INIT] ${taskId}: Workspace cleanup completed successfully`);
+      console.log(
+        `[TASK_INIT] ${taskId}: Workspace cleanup completed successfully`
+      );
     } catch (error) {
-      console.error(`[TASK_INIT] ${taskId}: Failed to cleanup workspace:`, error);
+      console.error(
+        `[TASK_INIT] ${taskId}: Failed to cleanup workspace:`,
+        error
+      );
       throw error;
     }
   }
