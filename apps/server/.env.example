# AI API Keys (at least one required)
# Get these from your respective AI providers

# Anthropic Claude API Key
ANTHROPIC_API_KEY=sk-ant-api03-...

# OpenAI API Key  
OPENAI_API_KEY=sk-...

<<<<<<< HEAD
PINECONE_API_KEY="<API_KEY>"
GITHUB_API_KEY="<API_KEY>"
# Other existing environment variables...
=======
# Database Configuration (for message persistence)
DATABASE_URL="postgresql://username:password@localhost:5432/shadow"

# Optional: Set workspace directory (defaults to /workspace)
WORKSPACE_DIR=/workspace

# Optional: Enable detailed logging
DEBUG=true
>>>>>>> 3f8b93ec
<|MERGE_RESOLUTION|>--- conflicted
+++ resolved
@@ -7,12 +7,8 @@
 # OpenAI API Key  
 OPENAI_API_KEY=sk-...
 
-<<<<<<< HEAD
 PINECONE_API_KEY="<API_KEY>"
 GITHUB_API_KEY="<API_KEY>"
-# Other existing environment variables...
-=======
-# Database Configuration (for message persistence)
 DATABASE_URL="postgresql://username:password@localhost:5432/shadow"
 
 # Optional: Set workspace directory (defaults to /workspace)
@@ -20,4 +16,4 @@
 
 # Optional: Enable detailed logging
 DEBUG=true
->>>>>>> 3f8b93ec
+# Other existing environment variables...