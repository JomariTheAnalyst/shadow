--- conflicted
+++ resolved
@@ -21,11 +21,8 @@
 
 async function updateUserSettingsAPI(settings: {
   autoPullRequest?: boolean;
-<<<<<<< HEAD
   memoriesEnabled?: boolean;
-=======
   enableDeepWiki?: boolean;
->>>>>>> 663d6aac
 }): Promise<UserSettings> {
   const response = await fetch("/api/user-settings", {
     method: "POST",
