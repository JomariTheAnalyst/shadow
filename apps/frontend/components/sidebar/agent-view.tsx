import {
  SidebarGroup,
  SidebarGroupContent,
  SidebarGroupLabel,
  SidebarMenuItem,
} from "@/components/ui/sidebar";
import { useTask } from "@/hooks/use-task";
import { cn } from "@/lib/utils";
import {
  CircleDashed,
  FileDiff,
  Folder,
  FolderGit2,
  GitBranch,
  ListTodo,
  RefreshCcw,
  Square,
  SquareCheck,
  SquareX,
} from "lucide-react";
import { useCallback, useMemo, useState, useEffect } from "react";
import { statusColorsConfig, getDisplayStatus } from "./status";
import { FileExplorer } from "@/components/agent-environment/file-explorer";
import { FileNode, getStatusText } from "@repo/types";
import { useAgentEnvironment } from "@/components/agent-environment/agent-environment-context";
import { Button } from "@/components/ui/button";
<<<<<<< HEAD
import callIndexApi, { gitHubUrlToRepoName } from "@/lib/actions/index-repo";
import callWorkspaceIndexApi from "@/lib/actions/index-workspace";
import { getWorkspaceSummaries, getWorkspaceSummaryById } from "@/lib/actions/summaries";
=======
import { fetchIndexApi } from "@/lib/actions/index-repo";
>>>>>>> c1e52dea
import Link from "next/link";
import { Badge } from "../ui/badge";
import { FileText } from "lucide-react";

// Todo status config - aligned with main status colors
const todoStatusConfig = {
  PENDING: { icon: Square, className: "text-muted-foreground" },
  IN_PROGRESS: { icon: CircleDashed, className: "" },
  COMPLETED: { icon: SquareCheck, className: "" },
  CANCELLED: { icon: SquareX, className: "text-red-400" },
};

// Intermediate tree node structure for building the tree
interface TreeNode {
  name: string;
  type: "file" | "folder";
  path: string;
  children?: Record<string, TreeNode>;
}

// Type for the intermediate tree structure during construction
type FileTree = Record<string, TreeNode>;

// Create file tree structure from file paths
function createFileTree(filePaths: string[]): FileNode[] {
  const tree: FileTree = {};

  filePaths.forEach((filePath) => {
    const parts = filePath.split("/");
    let current: FileTree = tree;

    parts.forEach((part, index) => {
      if (!current[part]) {
        current[part] = {
          name: part,
          type: index === parts.length - 1 ? "file" : "folder",
          path: parts.slice(0, index + 1).join("/"),
          children: index === parts.length - 1 ? undefined : {},
        };
      }
      if (current[part].children) {
        current = current[part].children;
      }
    });
  });

  // Convert to array and sort (folders first, then files)
  const convertToArray = (obj: FileTree): FileNode[] => {
    return Object.values(obj)
      .sort((a: TreeNode, b: TreeNode) => {
        if (a.type !== b.type) {
          return a.type === "folder" ? -1 : 1;
        }
        return a.name.localeCompare(b.name);
      })
      .map(
        (item: TreeNode): FileNode => ({
          name: item.name,
          type: item.type,
          path: item.path,
          children: item.children ? convertToArray(item.children) : undefined,
        })
      );
  };

  return convertToArray(tree);
}

export function SidebarAgentView({ taskId }: { taskId: string }) {
  const { task, todos, fileChanges, diffStats } = useTask(taskId);
  const { setSelectedFilePath, expandRightPanel, setSelectedSummary } =
    useAgentEnvironment();

  const [isIndexing, setIsIndexing] = useState(false);

  const completedTodos = useMemo(
    () => todos.filter((todo) => todo.status === "COMPLETED").length,
    [todos]
  );
  const [isWorkspaceIndexing, setIsWorkspaceIndexing] = useState(false);
  const [workspaceSummaries, setWorkspaceSummaries] = useState<any[]>([]);
  const [isLoadingSummaries, setIsLoadingSummaries] = useState(false);
  const [summariesCollapsed, setSummariesCollapsed] = useState(false);

  // Create file tree from file changes
  const modifiedFileTree = useMemo(() => {
    const filePaths = fileChanges.map((change) => change.filePath);
    return createFileTree(filePaths);
  }, [fileChanges]);

  // Index workspace with ShallowWiki
  // const handleIndexWorkspace = async () => {
  //   if (!taskId) return;

  //   try {
  //     setIsWorkspaceIndexing(true);

  //     // Call the indexing API directly
  //     const response = await fetch(
  //       `/api/indexing/shallowwiki/generate-workspace-summaries`,
  //       {
  //         method: "POST",
  //         headers: {
  //           "Content-Type": "application/json",
  //         },
  //         body: JSON.stringify({ taskId, forceRefresh: true }),
  //       }
  //     );

  //     if (!response.ok) {
  //       throw new Error(`Failed to index workspace: ${response.status}`);
  //     }

  //     // Reload the summaries after indexing
  //     await loadWorkspaceSummaries();
  //   } catch (error) {
  //     console.error("Error indexing workspace", error);
  //   } finally {
  //     setIsWorkspaceIndexing(false);
  //   }
  // };

  // Load workspace summaries
  const loadWorkspaceSummaries = async () => {
    if (!taskId) return;

    try {
      console.log("Loading workspace summaries for task", taskId);
      setIsLoadingSummaries(true);
      const summariesData = await getWorkspaceSummaries(taskId);

      console.log("Summaries data received from server action:", summariesData);

      if (summariesData && summariesData.length > 0) {
        console.log(
          "Setting workspace summaries:",
          summariesData.length,
          "items"
        );
        setWorkspaceSummaries(summariesData);
      } else {
        console.log("No summaries data available, setting empty array");
        setWorkspaceSummaries([]);
      }
    } catch (error) {
      console.error("Failed to load workspace summaries", error);
      setWorkspaceSummaries([]);
    } finally {
      setIsLoadingSummaries(false);
    }
  };

  // Handle opening summary in Shadow Realm environment
  const openSummaryInEnvironment = async (summary: any) => {
    try {
      // Get full summary content directly from Prisma
<<<<<<< HEAD
=======
      const { getWorkspaceSummaryById } = await import(
        "@/lib/actions/summaries"
      );
>>>>>>> c1e52dea
      const fullSummary = await getWorkspaceSummaryById(summary.id);

      if (fullSummary) {
        console.log("Received full summary:", fullSummary);

        // The summary is now already formatted correctly from the server action
        // Pass the summary directly to the environment context
        setSelectedSummary(fullSummary);
      } else {
        console.error("Summary not found");
      }
    } catch (error) {
      console.error("Failed to load full summary:", error);
    }
  };

  // Load summaries on component mount
  useEffect(() => {
    if (taskId) {
      loadWorkspaceSummaries();
    }
  }, [taskId]);

  if (!task) {
    return (
      <SidebarGroup>
        <SidebarGroupLabel>Loading task...</SidebarGroupLabel>
      </SidebarGroup>
    );
  }

  const handleFileSelect = useCallback(
    (file: FileNode) => {
      setSelectedFilePath(file.path);
      expandRightPanel();
    },
    [expandRightPanel, setSelectedFilePath]
  );

  return (
    <>
      <SidebarGroup>
        <SidebarGroupContent className="flex flex-col gap-0.5">
          <SidebarMenuItem>
            <Button
              variant="ghost"
              className="hover:bg-sidebar-accent px-2! w-full justify-start font-normal"
              asChild
            >
              <Link href={`${task.repoUrl}`} target="_blank">
                <Folder className="size-4 shrink-0" />
                <span className="truncate">{task.repoFullName}</span>
              </Link>
            </Button>
<<<<<<< HEAD
            <div className="flex h-8 items-center gap-2 px-2 text-sm">
              {(() => {
                const StatusIcon =
                  statusColorsConfig[task.status as keyof typeof statusColorsConfig]?.icon ||
                  CircleDashed;
                const statusClass =
                  statusColorsConfig[task.status as keyof typeof statusColorsConfig]?.className ||
                  "text-muted-foreground";
                return (
                  <>
                    <StatusIcon className={cn("size-4", statusClass)} />
                    <span className="capitalize">
                      {task.status.toLowerCase().replace("_", " ")}
                    </span>
                  </>
                );
              })()}
            </div>
=======
>>>>>>> c1e52dea
          </SidebarMenuItem>

          <SidebarMenuItem>
            <Button
              variant="ghost"
              className="hover:bg-sidebar-accent px-2! w-full justify-start font-normal"
              asChild
            >
              <Link
                href={`${task.repoUrl}/tree/${task.shadowBranch}`}
                target="_blank"
              >
                <GitBranch className="size-4 shrink-0" />
                <span className="truncate">{task.shadowBranch}</span>
              </Link>
<<<<<<< HEAD
            </div>
          </SidebarMenuItem>

          {/* <SidebarMenuItem>
            <Button
              variant="link"
              className="transition-all ease-out duration-100"
              size="sm"
              onClick={handleIndexWorkspace}
            >
              <FileText
                className={cn("size-4 mr-1", isWorkspaceIndexing && "animate-spin")}
              />
              <span>{isWorkspaceIndexing ? "Generating..." : "Generate Summaries"}</span>
=======
>>>>>>> c1e52dea
            </Button>
          </SidebarMenuItem> */}

          {/* items-start custom alignment to allow max 2 lines of text for things like error messages, etc. */}
          <div className="flex min-h-8 items-start gap-2 px-2 pb-0 pt-1 text-sm">
            {(() => {
              const displayStatus = getDisplayStatus(task);
              const StatusIcon =
                statusColorsConfig[
                  displayStatus as keyof typeof statusColorsConfig
                ]?.icon || CircleDashed;
              const statusClass =
                statusColorsConfig[
                  displayStatus as keyof typeof statusColorsConfig
                ]?.className || "text-muted-foreground";
              return (
                <>
                  <StatusIcon
                    className={cn("mt-0.5 size-4 shrink-0", statusClass)}
                  />
                  <span className="line-clamp-2 capitalize">
                    {getStatusText(task)}
                  </span>
                </>
              );
            })()}
          </div>

          {diffStats.totalFiles > 0 && (
            <SidebarMenuItem>
              <div className="flex h-8 items-center gap-2 px-2 text-sm">
                <FileDiff className="size-4" />
                <div className="flex items-center gap-1">
                  <span className="text-green-400">+{diffStats.additions}</span>
                  <span className="text-red-400">-{diffStats.deletions}</span>
                </div>
              </div>
            </SidebarMenuItem>
          )}
        </SidebarGroupContent>
      </SidebarGroup>

      <SidebarGroup>
        <SidebarGroupContent>
          <SidebarMenuItem>
            <Button
              variant="ghost"
              className="hover:bg-sidebar-accent px-2! w-full justify-start font-normal"
              onClick={async () => {
                setIsIndexing(true);
                try {
                  await fetchIndexApi({
                    repoFullName: task.repoFullName,
                    taskId: task.id,
                    clearNamespace: true,
                  });
                } finally {
                  setIsIndexing(false);
                }
              }}
            >
              <RefreshCcw className="size-4 shrink-0" />
              <span>{isIndexing ? "Indexing..." : "Index Repo"}</span>
            </Button>
          </SidebarMenuItem>

          <SidebarMenuItem>
            <Button
              variant="ghost"
              className="hover:bg-sidebar-accent px-2! w-full justify-start font-normal"
              onClick={handleIndexWorkspace}
            >
              <FileText className="size-4 shrink-0" />
              <span>
                {isWorkspaceIndexing ? "Generating..." : "Generate Summaries"}
              </span>
            </Button>
          </SidebarMenuItem>
        </SidebarGroupContent>
      </SidebarGroup>

      {/* Task List (Todos) */}
      {todos.length > 0 && (
        <SidebarGroup>
          <SidebarGroupLabel className="hover:text-muted-foreground select-none gap-1.5">
            <ListTodo className="!size-3.5" />
            Task List
            <Badge
              variant="secondary"
              className="bg-sidebar-accent border-sidebar-border text-muted-foreground rounded-full border px-1.5 py-0 text-[11px]"
            >
              {completedTodos}/{todos.length}
            </Badge>
          </SidebarGroupLabel>
          <SidebarGroupContent>
            {todos
              .sort((a, b) => a.sequence - b.sequence)
              .map((todo) => {
                const TodoIcon =
                  todoStatusConfig[todo.status as keyof typeof todoStatusConfig]
                    .icon;
                const iconClass =
                  todoStatusConfig[todo.status as keyof typeof todoStatusConfig]
                    .className;
                return (
                  <SidebarMenuItem key={todo.id}>
                    <div
                      className={cn(
                        "flex min-h-8 items-start gap-2 p-2 pb-0 text-sm",
                        todo.status === "COMPLETED" &&
                          "text-muted-foreground line-through"
                      )}
                    >
                      <TodoIcon className={cn("size-4", iconClass)} />
                      <span className="line-clamp-2 flex-1 leading-4">
                        {todo.content}
                      </span>
                    </div>
                  </SidebarMenuItem>
                );
              })}
          </SidebarGroupContent>
        </SidebarGroup>
      )}

      {/* Modified Files - Only show if file changes exist */}
      {fileChanges.length > 0 && (
        <SidebarGroup>
          <SidebarGroupLabel className="hover:text-muted-foreground select-none gap-1.5">
            <FolderGit2 className="!size-3.5" />
            Modified Files{" "}
            <Badge
              variant="secondary"
              className="bg-sidebar-accent border-sidebar-border text-muted-foreground rounded-full border px-1.5 py-0 text-[11px]"
            >
              {diffStats.totalFiles}
            </Badge>
          </SidebarGroupLabel>
          <SidebarGroupContent>
            <FileExplorer
              files={modifiedFileTree}
              showDiffOperation={true}
              fileChanges={fileChanges}
              defaultExpanded={true}
              onFileSelect={handleFileSelect}
            />
          </SidebarGroupContent>
        </SidebarGroup>
      )}
    </>
  );
}<|MERGE_RESOLUTION|>--- conflicted
+++ resolved
@@ -24,13 +24,9 @@
 import { FileNode, getStatusText } from "@repo/types";
 import { useAgentEnvironment } from "@/components/agent-environment/agent-environment-context";
 import { Button } from "@/components/ui/button";
-<<<<<<< HEAD
 import callIndexApi, { gitHubUrlToRepoName } from "@/lib/actions/index-repo";
 import callWorkspaceIndexApi from "@/lib/actions/index-workspace";
 import { getWorkspaceSummaries, getWorkspaceSummaryById } from "@/lib/actions/summaries";
-=======
-import { fetchIndexApi } from "@/lib/actions/index-repo";
->>>>>>> c1e52dea
 import Link from "next/link";
 import { Badge } from "../ui/badge";
 import { FileText } from "lucide-react";
@@ -187,12 +183,6 @@
   const openSummaryInEnvironment = async (summary: any) => {
     try {
       // Get full summary content directly from Prisma
-<<<<<<< HEAD
-=======
-      const { getWorkspaceSummaryById } = await import(
-        "@/lib/actions/summaries"
-      );
->>>>>>> c1e52dea
       const fullSummary = await getWorkspaceSummaryById(summary.id);
 
       if (fullSummary) {
@@ -247,7 +237,6 @@
                 <span className="truncate">{task.repoFullName}</span>
               </Link>
             </Button>
-<<<<<<< HEAD
             <div className="flex h-8 items-center gap-2 px-2 text-sm">
               {(() => {
                 const StatusIcon =
@@ -266,8 +255,6 @@
                 );
               })()}
             </div>
-=======
->>>>>>> c1e52dea
           </SidebarMenuItem>
 
           <SidebarMenuItem>
@@ -283,7 +270,6 @@
                 <GitBranch className="size-4 shrink-0" />
                 <span className="truncate">{task.shadowBranch}</span>
               </Link>
-<<<<<<< HEAD
             </div>
           </SidebarMenuItem>
 
@@ -298,36 +284,10 @@
                 className={cn("size-4 mr-1", isWorkspaceIndexing && "animate-spin")}
               />
               <span>{isWorkspaceIndexing ? "Generating..." : "Generate Summaries"}</span>
-=======
->>>>>>> c1e52dea
             </Button>
           </SidebarMenuItem> */}
 
-          {/* items-start custom alignment to allow max 2 lines of text for things like error messages, etc. */}
-          <div className="flex min-h-8 items-start gap-2 px-2 pb-0 pt-1 text-sm">
-            {(() => {
-              const displayStatus = getDisplayStatus(task);
-              const StatusIcon =
-                statusColorsConfig[
-                  displayStatus as keyof typeof statusColorsConfig
-                ]?.icon || CircleDashed;
-              const statusClass =
-                statusColorsConfig[
-                  displayStatus as keyof typeof statusColorsConfig
-                ]?.className || "text-muted-foreground";
-              return (
-                <>
-                  <StatusIcon
-                    className={cn("mt-0.5 size-4 shrink-0", statusClass)}
-                  />
-                  <span className="line-clamp-2 capitalize">
-                    {getStatusText(task)}
-                  </span>
-                </>
-              );
-            })()}
-          </div>
-
+          {/* Task total diff */}
           {diffStats.totalFiles > 0 && (
             <SidebarMenuItem>
               <div className="flex h-8 items-center gap-2 px-2 text-sm">
