--- conflicted
+++ resolved
@@ -82,17 +82,6 @@
         const lastMessage = messageGroup[messageGroup.length - 1];
         const endsWithUserMessage = lastMessage && isUserMessage(lastMessage);
 
-<<<<<<< HEAD
-        const endsWithToolResultGPT5 =
-          !!lastMessage &&
-          isAssistantMessage(lastMessage) &&
-          (lastMessage.llmModel === AvailableModels.GPT_5 ||
-            lastMessage.llmModel === AvailableModels.GPT_5_MINI) &&
-          !!lastMessage.metadata?.parts &&
-          lastMessage.metadata.parts.length > 0 &&
-          lastMessage.metadata.parts[lastMessage.metadata.parts.length - 1]
-            ?.type === "tool-result";
-=======
         const shouldForceGPT5ReasoningText = () => {
           if (!lastMessage || lastMessage.llmModel !== AvailableModels.GPT_5)
             return false;
@@ -108,7 +97,6 @@
 
           return isLastPartValid;
         };
->>>>>>> c94eba36
 
         const shouldShowGenerating =
           isLastGroup && endsWithUserMessage && isStreamPending;
