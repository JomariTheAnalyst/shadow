--- conflicted
+++ resolved
@@ -2,15 +2,11 @@
 
 import { auth } from "@/lib/auth/auth";
 import { MessageRole, prisma, Task } from "@repo/db";
-import { revalidatePath } from "next/cache";
 import { headers } from "next/headers";
 import { after } from "next/server";
 import { z } from "zod";
-<<<<<<< HEAD
 import { updateTaskTitle } from "./update-task-title";
-=======
 import { saveLayoutCookie } from "./save-sidebar-cookie";
->>>>>>> 053230d8
 
 const createTaskSchema = z.object({
   message: z.string().min(1, "Message is required").max(1000, "Message too long"),
